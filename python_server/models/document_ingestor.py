--- conflicted
+++ resolved
@@ -11,10 +11,8 @@
 from transformers import BlipProcessor, BlipForConditionalGeneration
 from langchain_community.document_loaders import PyPDFLoader, UnstructuredWordDocumentLoader, UnstructuredPowerPointLoader
 from langchain.text_splitter import RecursiveCharacterTextSplitter
-<<<<<<< HEAD
 from langchain_ollama import OllamaEmbeddings
 from config import Config
-=======
 from vosk import Model, KaldiRecognizer
 import wave
 import json
@@ -22,7 +20,6 @@
 import noisereduce as nr
 import numpy as np
 from scipy.io import wavfile
->>>>>>> d4a7489f
 
 class DocumentIngestor:
     def __init__(
@@ -30,12 +27,8 @@
         upload_folder: str,
         image_embedder_name: str = "clip-ViT-B-32",
         caption_model_name: str = "Salesforce/blip-image-captioning-large",
-<<<<<<< HEAD
-        device: str = None
-=======
         device: str = "cpu",
         audio_model_path: str = "vosk-model-small-en-us-0.15"
->>>>>>> d4a7489f
     ):
         if device is None:
             self.device = "cuda" if torch.cuda.is_available() else "cpu"
@@ -55,10 +48,6 @@
         self.caption_model = BlipForConditionalGeneration.from_pretrained(caption_model_name).to(device)
 
         # text splitter for chunking extracted text
-<<<<<<< HEAD
-        self.splitter = RecursiveCharacterTextSplitter(chunk_size=Config.CHUNK_SIZE, chunk_overlap=Config.CHUNK_OVERLAP)
-
-=======
         self.splitter = RecursiveCharacterTextSplitter(chunk_size=500, chunk_overlap=50)
         print(f"🔄 Loading Vosk model from: {audio_model_path}")
         self.vosk_model = Model(audio_model_path)
@@ -87,7 +76,6 @@
     #         "file_extension": file_extension,
     #         "upload_timestamp": timestamp
     #     }
->>>>>>> d4a7489f
 
     # ---------- high-level ingest ----------
     def ingest_file(self, file_path: str, file_metadata: Dict[str, Any]) -> List[Dict[str, Any]]:
@@ -312,57 +300,6 @@
         
         # Separate text and image chunks
         for i, chunk in enumerate(chunks):
-<<<<<<< HEAD
-            if chunk["type"] in ("text", "image_caption", "image_ocr"):
-                text_contents.append(chunk["content"])
-                text_indices.append(i)
-
-        # Batch embed text chunks
-        if text_contents:
-            text_embeddings = self.text_embedder.embed_documents(text_contents)
-            for i, embedding in enumerate(text_embeddings):
-                chunk_index = text_indices[i]
-                chunks[chunk_index]["embedding"] = embedding
-                chunks[chunk_index]["embedding_dim"] = len(embedding)
-
-        # Process image chunks and handle fallbacks
-        for i, chunk in enumerate(chunks):
-            if chunk["type"] == "image":
-                img_obj = chunk.get("_image_obj")
-                if img_obj is None and "local_path" in chunk["metadata"]:
-                    try:
-                        img_obj = Image.open(chunk["metadata"]["local_path"]).convert("RGB")
-                    except Exception:
-                        img_obj = None
-
-                if img_obj is not None:
-                    vec = self.image_embedder.encode(img_obj, convert_to_numpy=True)
-                    chunk["embedding"] = vec.tolist()
-                    chunk["embedding_dim"] = int(vec.shape[0])
-                else:
-                    # Fallback for image: embed caption/text field
-                    fallback_embedding = self.text_embedder.embed_query(chunk.get("content", ""))
-                    chunk["embedding"] = fallback_embedding
-                    chunk["embedding_dim"] = len(fallback_embedding)
-
-            # Final check for any unprocessed chunks
-            if "embedding" not in chunk:
-                try:
-                    fallback_embedding = self.text_embedder.embed_query(chunk.get("content", ""))
-                    chunk["embedding"] = fallback_embedding
-                    chunk["embedding_dim"] = len(fallback_embedding)
-                except Exception as e:
-                    import numpy as _np
-                    dim = 768 # default for nomic
-                    chunk["embedding"] = _np.zeros(dim).tolist()
-                    chunk["embedding_dim"] = dim
-                    chunk["embed_error"] = str(e)
-
-            if remove_image_obj and "_image_obj" in chunk:
-                chunk.pop("_image_obj", None)
-
-        return chunks
-=======
             c = dict(chunk)  # shallow copy
             c.pop("vector", None)  # remove any existing vector
 
@@ -391,26 +328,29 @@
                         c["vector"] = vec.tolist()
                         c["vector_dim"] = int(vec.shape[0])
                 else:
-                    # unknown type: embed content as text
-                    vec = self.text_embedder.encode(c.get("content","", convert_to_numpy=True))
-                    c["vector"] = vec.tolist()
-                    c["vector_dim"] = int(vec.shape[0])
-            except Exception as e:
-                # on any failure, set neutral vector (zeros) to avoid crashes downstream
-                import numpy as _np
-                dim = self.text_embedder.get_sentence_embedding_dimension() if hasattr(self.text_embedder, "get_sentence_embedding_dimension") else 768
-                c["vector"] = _np.zeros(dim).tolist()
-                c["vector_dim"] = dim
-                c["embed_error"] = str(e)
+                    # Fallback for image: embed caption/text field
+                    fallback_embedding = self.text_embedder.embed_query(chunk.get("content", ""))
+                    chunk["embedding"] = fallback_embedding
+                    chunk["embedding_dim"] = len(fallback_embedding)
+
+            # Final check for any unprocessed chunks
+            if "embedding" not in chunk:
+                try:
+                    fallback_embedding = self.text_embedder.embed_query(chunk.get("content", ""))
+                    chunk["embedding"] = fallback_embedding
+                    chunk["embedding_dim"] = len(fallback_embedding)
+                except Exception as e:
+                    import numpy as _np
+                    dim = 768 # default for nomic
+                    chunk["embedding"] = _np.zeros(dim).tolist()
+                    chunk["embedding_dim"] = dim
+                    chunk["embed_error"] = str(e)
 
             # drop the PIL image object before returning (not serializable)
-            if remove_image_obj and "_image_obj" in c:
-                c.pop("_image_obj", None)
-
-            processed.append(c)
-
-        return processed
->>>>>>> d4a7489f
+            if remove_image_obj and "_image_obj" in chunk:
+                chunk.pop("_image_obj", None)
+
+        return chunks
 
     # ---------- audio processing ----------
     def _process_audio_file(self, file_path: str, file_metadata: Dict[str, Any]) -> List[Dict[str, Any]]:
@@ -489,16 +429,11 @@
     # file_path = saved["saved_path"]
 
     # 2) If you have a local sample image/pdf:
-<<<<<<< HEAD
     sample_image_path = "../python_server/uploads/sample/sample.jpg"
     sample_pdf_path = "../uploads/sample/sample.pdf"
     sample_audio_path = "../uploads/sample/smaple.mp3"
     sample_doc_path = "../uploads/sample/sample.doc"
-=======
-    sample_image_path = "sample.png"   # replace with real path
-    sample_pdf_path = "sample.pdf"     # replace with real path
     sample_audio_path = "sample.wav" #replace with real path
->>>>>>> d4a7489f
 
     # create minimal metadata
     meta_image = {
@@ -510,22 +445,15 @@
 
     # process image
     chunks = ingestor.ingest_file(sample_image_path, meta_image)
-<<<<<<< HEAD
     print(chunks)
     chunks_with_vectors = ingestor.embed_chunks(chunks)
-    print(chunks_with_vectors)
-=======
-    # NOTE: The following lines were causing errors and have been commented out.
-    # chunks = ingestor._process_audio_file(file_path, file_metadata)
-    chunks_with_vectors = ingestor.embed_chunks(chunks)
-    
+    print(chunks_with_vectors)    
     # chunks = ingestor._process_audio_file(file_path, file_metadata)
 
     for c in chunks_with_vectors:
         print(f"Chunk {c['metadata'].get('chunk_id', 'N/A')}: {c['content'][:50]}... Vector dim: {c.get('vector_dim', 'N/A')}")
 
 
->>>>>>> d4a7489f
     # Now chunks_with_vectors contains vector-ready entries you can upsert to any vector DB.
     # Example item:
     # {
