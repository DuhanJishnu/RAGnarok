--- conflicted
+++ resolved
@@ -17,7 +17,7 @@
     "python-dotenv>=1.0.0",
     "gunicorn>=21.2.0",
     "upstash-vector>=0.8.0",
-<<<<<<< HEAD
+    "vosk>=0.3.45",
     "sentence-transformers>=2.2.2",
     "python-docx>=1.1.0",
     "Pillow>=10.0.0",
@@ -26,8 +26,5 @@
     "torch>=2.1.0",
     "requests>=2.31.0",
     "numpy>=1.26.2",
-=======
-    "vosk>=0.3.45",
->>>>>>> d4a7489f
 ]
 requires-python = ">=3.11"