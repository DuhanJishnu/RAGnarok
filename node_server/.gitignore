--- conflicted
+++ resolved
@@ -3,8 +3,4 @@
 /generated/prisma
 /dist
 /uploads
-<<<<<<< HEAD
-
-=======
->>>>>>> 96519c95
 *.tsbuildinfo