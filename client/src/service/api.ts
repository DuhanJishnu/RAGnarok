import axios from 'axios';
import { refreshToken } from './auth';

const BASEURL = process.env.NEXT_PUBLIC_BASEURL;

// Create Axios instance
export const api = axios.create({
  baseURL: BASEURL,
  headers: {
    "Content-Type": "application/json",
  },
  withCredentials: true, // Send cookies with requests
});

// Response interceptor for handling token refresh
<<<<<<< HEAD
api.interceptors.response.use(
  (response) => response,
  async (error) => {
    const originalRequest = error.config;

    // If the error is 401 and we haven't already tried to refresh the token
    if (error.response.status === 401 && !originalRequest._retry) {
=======
 api.interceptors.response.use(
  (response) => response,
  async (error) => {
    const originalRequest = error.config;
    console.log(error);
    // If the error is 401 and we haven't already tried to refresh the token
    if (error.code === 401 && !originalRequest._retry) {
>>>>>>> 257f895d
      originalRequest._retry = true;

      try {
        // Attempt to refresh the token
<<<<<<< HEAD
        const { accessToken } = await refreshToken();

        // Update the Authorization header with the new token
        api.defaults.headers.common['Authorization'] = accessToken;
        originalRequest.headers['Authorization'] = accessToken;
=======
        await refreshToken();
>>>>>>> 257f895d

        // Retry the original request
        return api(originalRequest);
      } catch (refreshError) {
        // If refresh fails, redirect to login
        // You might want to dispatch a logout action here
        window.location.href = '/login';
        return Promise.reject(refreshError);
      }
    }

    return Promise.reject(error);
  }
);<|MERGE_RESOLUTION|>--- conflicted
+++ resolved
@@ -13,15 +13,6 @@
 });
 
 // Response interceptor for handling token refresh
-<<<<<<< HEAD
-api.interceptors.response.use(
-  (response) => response,
-  async (error) => {
-    const originalRequest = error.config;
-
-    // If the error is 401 and we haven't already tried to refresh the token
-    if (error.response.status === 401 && !originalRequest._retry) {
-=======
  api.interceptors.response.use(
   (response) => response,
   async (error) => {
@@ -29,20 +20,11 @@
     console.log(error);
     // If the error is 401 and we haven't already tried to refresh the token
     if (error.code === 401 && !originalRequest._retry) {
->>>>>>> 257f895d
       originalRequest._retry = true;
 
       try {
         // Attempt to refresh the token
-<<<<<<< HEAD
-        const { accessToken } = await refreshToken();
-
-        // Update the Authorization header with the new token
-        api.defaults.headers.common['Authorization'] = accessToken;
-        originalRequest.headers['Authorization'] = accessToken;
-=======
         await refreshToken();
->>>>>>> 257f895d
 
         // Retry the original request
         return api(originalRequest);
