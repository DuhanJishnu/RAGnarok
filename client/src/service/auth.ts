import { api } from "./api";

// Signup
export const signup = async (username: string, email: string, password: string) => {
  const res = await api.post("/auth/v1/signup", { username, email, password });
  return res.data;
};

// Login
export const login = async (email: string, password: string) => {
  const res = await api.post("/auth/v1/login", { email, password });
  return res.data;
};

// Logout
export const logout = async () => {
  const res = await api.post("/auth/v1/logout");
  return res.data;
};

// Refresh Token
export const refreshToken = async () => {
<<<<<<< HEAD
  const res = await api.post("/auth/v1/refresh");
=======
  const res = await api.get("/auth/v1/refresh");
>>>>>>> 257f895d
  return res.data;
};

// Me (Authenticated)
export const getMe = async () => {
  const res = await api.get("/auth/v1/me");
  return res.data;
};
<|MERGE_RESOLUTION|>--- conflicted
+++ resolved
@@ -20,11 +20,7 @@
 
 // Refresh Token
 export const refreshToken = async () => {
-<<<<<<< HEAD
-  const res = await api.post("/auth/v1/refresh");
-=======
   const res = await api.get("/auth/v1/refresh");
->>>>>>> 257f895d
   return res.data;
 };
 
