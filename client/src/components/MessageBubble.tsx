"use client";

import Image from "next/image";
import ReactMarkdown from "react-markdown";
import remarkGfm from "remark-gfm";

export default function MessageBubble({
  role,
  text,
  image,
  timestamp,
}: Readonly<{
  role: "user" | "assistant";
  text: string;
  image?: File | string;
  timestamp: string | Date;
}>) {
  const isUser = role === "user";
  const time = typeof timestamp === "string" ? new Date(timestamp) : timestamp;
  const formattedTime = time.toLocaleTimeString([], {
    hour: "2-digit",
    minute: "2-digit",
  });

  return (
    <div
      className={`w-fit max-w-[80%] ${
        isUser ? "ml-auto text-right" : "mr-auto text-left"
      }`}
    >
      <div
        className={`p-3 rounded-xl shadow-sm transition-all ${
          isUser
            ? "bg-white/10 text-white"
            : "bg-gray-100 dark:bg-white/5 text-gray-900 dark:text-gray-100"
        }`}
      >
<<<<<<< HEAD
        {/* {image && (
          <img
            src={typeof image === "string" ? image : URL.createObjectURL(image)}
            alt="message"
            className="max-w-full max-h-64 rounded-md object-cover"
          />
        )} */}
=======
>>>>>>> 257f895d
        {image && (
          <div className="relative w-full max-w-sm h-64">
            <Image
              src={
                typeof image === "string" ? image : URL.createObjectURL(image) // blob URL for preview
              }
              alt="message"
              fill // makes it cover the parent container
              className="object-cover rounded-md"
            />
          </div>
        )}

        {text && (
          <div className="overflow-x-auto max-w-full">
            <ReactMarkdown
              remarkPlugins={[remarkGfm]}
              components={{
<<<<<<< HEAD
                h1: ({ node, ...props }) => (
                  <h1 className="text-xl font-bold my-2" {...props} />
                ),
                h2: ({ node, ...props }) => (
                  <h2 className="text-lg font-semibold my-2" {...props} />
                ),
                h3: ({ node, ...props }) => (
                  <h3 className="text-md font-semibold my-1" {...props} />
                ),
                p: ({ node, ...props }) => <p className="my-1" {...props} />,
                ul: ({ node, ...props }) => (
                  <ul className="list-disc ml-5 my-1" {...props} />
                ),
                ol: ({ node, ...props }) => (
                  <ol className="list-decimal ml-5 my-1" {...props} />
                ),
                li: ({ node, ...props }) => <li className="my-1" {...props} />,
                code: ({ node, ...props }) => (
=======
                h1: ({ ...props }) => (
                  <h1 className="text-xl font-bold my-2" {...props} />
                ),
                h2: ({ ...props }) => (
                  <h2 className="text-lg font-semibold my-2" {...props} />
                ),
                h3: ({ ...props }) => (
                  <h3 className="text-md font-semibold my-1" {...props} />
                ),
                p: ({ ...props }) => <p className="my-1" {...props} />,
                ul: ({ ...props }) => (
                  <ul className="list-disc ml-5 my-1" {...props} />
                ),
                ol: ({ ...props }) => (
                  <ol className="list-decimal ml-5 my-1" {...props} />
                ),
                li: ({ ...props }) => <li className="my-1" {...props} />,
                code: ({ ...props }) => (
>>>>>>> 257f895d
                  <code
                    className="bg-gray-200 dark:bg-white/10 px-1 py-0.5 rounded"
                    {...props}
                  />
                ),
              }}
            >
              {text}
            </ReactMarkdown>
          </div>
        )}
      </div>

      <div
        className={`mt-1 text-xs ${isUser ? "text-gray-300" : "text-gray-500"}`}
      >
        {formattedTime}
      </div>
    </div>
  );
}<|MERGE_RESOLUTION|>--- conflicted
+++ resolved
@@ -35,16 +35,6 @@
             : "bg-gray-100 dark:bg-white/5 text-gray-900 dark:text-gray-100"
         }`}
       >
-<<<<<<< HEAD
-        {/* {image && (
-          <img
-            src={typeof image === "string" ? image : URL.createObjectURL(image)}
-            alt="message"
-            className="max-w-full max-h-64 rounded-md object-cover"
-          />
-        )} */}
-=======
->>>>>>> 257f895d
         {image && (
           <div className="relative w-full max-w-sm h-64">
             <Image
@@ -63,26 +53,6 @@
             <ReactMarkdown
               remarkPlugins={[remarkGfm]}
               components={{
-<<<<<<< HEAD
-                h1: ({ node, ...props }) => (
-                  <h1 className="text-xl font-bold my-2" {...props} />
-                ),
-                h2: ({ node, ...props }) => (
-                  <h2 className="text-lg font-semibold my-2" {...props} />
-                ),
-                h3: ({ node, ...props }) => (
-                  <h3 className="text-md font-semibold my-1" {...props} />
-                ),
-                p: ({ node, ...props }) => <p className="my-1" {...props} />,
-                ul: ({ node, ...props }) => (
-                  <ul className="list-disc ml-5 my-1" {...props} />
-                ),
-                ol: ({ node, ...props }) => (
-                  <ol className="list-decimal ml-5 my-1" {...props} />
-                ),
-                li: ({ node, ...props }) => <li className="my-1" {...props} />,
-                code: ({ node, ...props }) => (
-=======
                 h1: ({ ...props }) => (
                   <h1 className="text-xl font-bold my-2" {...props} />
                 ),
@@ -101,7 +71,6 @@
                 ),
                 li: ({ ...props }) => <li className="my-1" {...props} />,
                 code: ({ ...props }) => (
->>>>>>> 257f895d
                   <code
                     className="bg-gray-200 dark:bg-white/10 px-1 py-0.5 rounded"
                     {...props}
