--- conflicted
+++ resolved
@@ -32,22 +32,6 @@
     setAtBottom(scrollTop + clientHeight >= scrollHeight - 20);
   };
 
-<<<<<<< HEAD
-  useEffect(() => {
-    const observer = new IntersectionObserver(handleObserver, { root: null, rootMargin: "20px" });
-    if (loader.current) {
-      observer.observe(loader.current);
-    }
-    return () => observer.disconnect();
-  }, [hasMoreExchanges]);
-
-  const handleObserver = (entities: IntersectionObserverEntry[]) => {
-    const target = entities[0];
-    if (target.isIntersecting && hasMoreExchanges) {
-      setExchangePage(prevPage => prevPage + 1);
-    }
-  };
-=======
   const handleObserver = useCallback((entities: IntersectionObserverEntry[]) => {
     const target = entities[0];
     if (target.isIntersecting && hasMoreExchanges) {
@@ -62,7 +46,6 @@
     }
     return () => observer.disconnect();
   }, [handleObserver]);
->>>>>>> 257f895d
 
   useEffect(() => {
     if (convId) {
@@ -72,17 +55,10 @@
       });
     }
   }, [convId, exchangePage, setExchanges]);
-<<<<<<< HEAD
 
   const onSend = async(text: string, image?: File) => {
     if (!text.trim() && !image) return;
 
-=======
-
-  const onSend = async(text: string, image?: File) => {
-    if (!text.trim() && !image) return;
-
->>>>>>> 257f895d
     const reply = await createExchange(text, convId, convTitle, image)
     if (!convId) {
       setConvId(reply.conversation.id);
