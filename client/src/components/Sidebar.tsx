"use client";

<<<<<<< HEAD
import React, { useState, useEffect, useRef } from 'react';
=======
import React, { useState, useEffect, useRef, useCallback } from 'react';
>>>>>>> 257f895d
import { getRecentConversations } from '@/service/conv';
import { useChat } from '@/context/ChatContext';
import { getExchanges } from '@/service/exch';

interface Conversation {
  id: string;
  title: string;
}

const Sidebar = ({ isOpen }: { isOpen: boolean }) => {
  const [conversations, setConversations] = useState<Conversation[]>([]);
  const [page, setPage] = useState(1);
  const [hasMore, setHasMore] = useState(true);
  const { setExchanges, setConvId, setConvTitle } = useChat();
  const loader = useRef(null);

  const fetchConversations = async (page: number) => {
    try {
      const res = await getRecentConversations(page);
      setConversations(prev => [...prev, ...res.conversations]);
      setHasMore(res.pagination.totalPages > page);
    } catch (error) {
      console.error("Failed to fetch conversations", error);
    }
  };

  useEffect(() => {
    fetchConversations(page);
  }, [page]);

<<<<<<< HEAD
  useEffect(() => {
    const observer = new IntersectionObserver(handleObserver, { root: null, rootMargin: "20px" });
    if (loader.current) {
      observer.observe(loader.current);
    }
    return () => observer.disconnect();
  }, [hasMore]);

  const handleObserver = (entities: IntersectionObserverEntry[]) => {
    const target = entities[0];
    if (target.isIntersecting && hasMore) {
      setPage(prevPage => prevPage + 1);
    }
  };
=======
  const handleObserver = useCallback((entities: IntersectionObserverEntry[]) => {
    const target = entities[0];
    if (target.isIntersecting && hasMore) {
      setPage(prevPage => prevPage + 1);
    }
  }, [hasMore]);

  useEffect(() => {
    const observer = new IntersectionObserver(handleObserver, { root: null, rootMargin: "20px" });
    if (loader.current) {
      observer.observe(loader.current);
    }
    return () => observer.disconnect();
  }, [handleObserver]);
>>>>>>> 257f895d

  const handleNewChat = () => {
    setExchanges([]);
    setConvId('');
    setConvTitle('');
  };

  const handleConversationClick = async (conv: Conversation) => {
    setConvId(conv.id);
    setConvTitle(conv.title);
    try {
      const res = await getExchanges(conv.id, 1);
      setExchanges(res.exchanges);
    } catch (error) {
      console.error("Failed to fetch exchanges", error);
    }
  };

  return (
    <div className={`bg-gray-100 dark:bg-gray-800 p-4 flex flex-col transition-all duration-300 ${isOpen ? 'w-64' : 'w-0'} overflow-hidden`}>
      <button onClick={handleNewChat} className="bg-blue-500 text-white rounded-lg p-2 mb-4">
        New Chat
      </button>
      <div className="flex-1 overflow-y-auto">
        {conversations.map(conv => (
<<<<<<< HEAD
          <div key={conv.id} onClick={() => handleConversationClick(conv)} className="p-2 hover:bg-gray-200 dark:hover:bg-gray-700 cursor-pointer rounded-lg">
=======
          <div 
            key={conv.id} 
            onClick={() => handleConversationClick(conv)} 
            className="p-2 hover:bg-gray-200 dark:hover:bg-gray-700 cursor-pointer rounded-lg">
>>>>>>> 257f895d
            {conv.title}
          </div>
        ))}
        {hasMore && <div ref={loader}>Loading...</div>}
      </div>
    </div>
  );
};

export default Sidebar;
<|MERGE_RESOLUTION|>--- conflicted
+++ resolved
@@ -1,10 +1,6 @@
 "use client";
 
-<<<<<<< HEAD
-import React, { useState, useEffect, useRef } from 'react';
-=======
 import React, { useState, useEffect, useRef, useCallback } from 'react';
->>>>>>> 257f895d
 import { getRecentConversations } from '@/service/conv';
 import { useChat } from '@/context/ChatContext';
 import { getExchanges } from '@/service/exch';
@@ -35,22 +31,6 @@
     fetchConversations(page);
   }, [page]);
 
-<<<<<<< HEAD
-  useEffect(() => {
-    const observer = new IntersectionObserver(handleObserver, { root: null, rootMargin: "20px" });
-    if (loader.current) {
-      observer.observe(loader.current);
-    }
-    return () => observer.disconnect();
-  }, [hasMore]);
-
-  const handleObserver = (entities: IntersectionObserverEntry[]) => {
-    const target = entities[0];
-    if (target.isIntersecting && hasMore) {
-      setPage(prevPage => prevPage + 1);
-    }
-  };
-=======
   const handleObserver = useCallback((entities: IntersectionObserverEntry[]) => {
     const target = entities[0];
     if (target.isIntersecting && hasMore) {
@@ -65,7 +45,6 @@
     }
     return () => observer.disconnect();
   }, [handleObserver]);
->>>>>>> 257f895d
 
   const handleNewChat = () => {
     setExchanges([]);
@@ -91,14 +70,10 @@
       </button>
       <div className="flex-1 overflow-y-auto">
         {conversations.map(conv => (
-<<<<<<< HEAD
-          <div key={conv.id} onClick={() => handleConversationClick(conv)} className="p-2 hover:bg-gray-200 dark:hover:bg-gray-700 cursor-pointer rounded-lg">
-=======
           <div 
             key={conv.id} 
             onClick={() => handleConversationClick(conv)} 
             className="p-2 hover:bg-gray-200 dark:hover:bg-gray-700 cursor-pointer rounded-lg">
->>>>>>> 257f895d
             {conv.title}
           </div>
         ))}
