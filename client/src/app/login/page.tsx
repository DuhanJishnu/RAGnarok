--- conflicted
+++ resolved
@@ -34,11 +34,7 @@
 ];
 
 export default function LoginPage() {
-<<<<<<< HEAD
-  const router = useRouter();
-=======
   
->>>>>>> 257f895d
   const { login: authLogin } = useAuth();
   const [formData, setFormData] = React.useState({ email: "", password: "" });
   const [isSubmitting, setIsSubmitting] = React.useState(false);
