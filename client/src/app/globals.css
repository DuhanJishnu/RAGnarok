@import "tailwindcss";
@import "tw-animate-css";

<<<<<<< HEAD
:root{
--vsyellow: #F6C85F;
--vsred: #E55934;
}


/* map custom tailwind tokens (also used as utility fallback) */
.bg-vsred\/90 { background-color: rgba(229,89,52,0.9); }
.text-vsred { color: var(--vsred); }
.bg-vsyellow { background-color: var(--vsyellow); }


/* Allow smooth background color transitions */
html, body {
transition: background-color 200ms ease, color 200ms ease;
}


/* Simple scrollbar styling */
::-webkit-scrollbar { width: 10px; }
::-webkit-scrollbar-track { background: transparent; }
::-webkit-scrollbar-thumb { background: rgba(100,100,100,0.12); border-radius: 999px; }


/* Dark mode defaults */
.dark {
--bg: #071027;
=======
@custom-variant dark (&:is(.dark *));

@theme inline {
  --color-background: var(--background);
  --color-foreground: var(--foreground);
  --font-sans: var(--font-geist-sans);
  --font-mono: var(--font-geist-mono);
  --color-sidebar-ring: var(--sidebar-ring);
  --color-sidebar-border: var(--sidebar-border);
  --color-sidebar-accent-foreground: var(--sidebar-accent-foreground);
  --color-sidebar-accent: var(--sidebar-accent);
  --color-sidebar-primary-foreground: var(--sidebar-primary-foreground);
  --color-sidebar-primary: var(--sidebar-primary);
  --color-sidebar-foreground: var(--sidebar-foreground);
  --color-sidebar: var(--sidebar);
  --color-chart-5: var(--chart-5);
  --color-chart-4: var(--chart-4);
  --color-chart-3: var(--chart-3);
  --color-chart-2: var(--chart-2);
  --color-chart-1: var(--chart-1);
  --color-ring: var(--ring);
  --color-input: var(--input);
  --color-border: var(--border);
  --color-destructive: var(--destructive);
  --color-accent-foreground: var(--accent-foreground);
  --color-accent: var(--accent);
  --color-muted-foreground: var(--muted-foreground);
  --color-muted: var(--muted);
  --color-secondary-foreground: var(--secondary-foreground);
  --color-secondary: var(--secondary);
  --color-primary-foreground: var(--primary-foreground);
  --color-primary: var(--primary);
  --color-popover-foreground: var(--popover-foreground);
  --color-popover: var(--popover);
  --color-card-foreground: var(--card-foreground);
  --color-card: var(--card);
  --radius-sm: calc(var(--radius) - 4px);
  --radius-md: calc(var(--radius) - 2px);
  --radius-lg: var(--radius);
  --radius-xl: calc(var(--radius) + 4px);
}

:root {
  --radius: 0.625rem;
  --background: oklch(1 0 0);
  --foreground: oklch(0.147 0.004 49.25);
  --card: oklch(1 0 0);
  --card-foreground: oklch(0.147 0.004 49.25);
  --popover: oklch(1 0 0);
  --popover-foreground: oklch(0.147 0.004 49.25);
  --primary: oklch(0.216 0.006 56.043);
  --primary-foreground: oklch(0.985 0.001 106.423);
  --secondary: oklch(0.97 0.001 106.424);
  --secondary-foreground: oklch(0.216 0.006 56.043);
  --muted: oklch(0.97 0.001 106.424);
  --muted-foreground: oklch(0.553 0.013 58.071);
  --accent: oklch(0.97 0.001 106.424);
  --accent-foreground: oklch(0.216 0.006 56.043);
  --destructive: oklch(0.577 0.245 27.325);
  --border: oklch(0.923 0.003 48.717);
  --input: oklch(0.923 0.003 48.717);
  --ring: oklch(0.709 0.01 56.259);
  --chart-1: oklch(0.646 0.222 41.116);
  --chart-2: oklch(0.6 0.118 184.704);
  --chart-3: oklch(0.398 0.07 227.392);
  --chart-4: oklch(0.828 0.189 84.429);
  --chart-5: oklch(0.769 0.188 70.08);
  --sidebar: oklch(0.985 0.001 106.423);
  --sidebar-foreground: oklch(0.147 0.004 49.25);
  --sidebar-primary: oklch(0.216 0.006 56.043);
  --sidebar-primary-foreground: oklch(0.985 0.001 106.423);
  --sidebar-accent: oklch(0.97 0.001 106.424);
  --sidebar-accent-foreground: oklch(0.216 0.006 56.043);
  --sidebar-border: oklch(0.923 0.003 48.717);
  --sidebar-ring: oklch(0.709 0.01 56.259);
}

.dark {
  --background: oklch(0.147 0.004 49.25);
  --foreground: oklch(0.985 0.001 106.423);
  --card: oklch(0.216 0.006 56.043);
  --card-foreground: oklch(0.985 0.001 106.423);
  --popover: oklch(0.216 0.006 56.043);
  --popover-foreground: oklch(0.985 0.001 106.423);
  --primary: oklch(0.923 0.003 48.717);
  --primary-foreground: oklch(0.216 0.006 56.043);
  --secondary: oklch(0.268 0.007 34.298);
  --secondary-foreground: oklch(0.985 0.001 106.423);
  --muted: oklch(0.268 0.007 34.298);
  --muted-foreground: oklch(0.709 0.01 56.259);
  --accent: oklch(0.268 0.007 34.298);
  --accent-foreground: oklch(0.985 0.001 106.423);
  --destructive: oklch(0.704 0.191 22.216);
  --border: oklch(1 0 0 / 10%);
  --input: oklch(1 0 0 / 15%);
  --ring: oklch(0.553 0.013 58.071);
  --chart-1: oklch(0.488 0.243 264.376);
  --chart-2: oklch(0.696 0.17 162.48);
  --chart-3: oklch(0.769 0.188 70.08);
  --chart-4: oklch(0.627 0.265 303.9);
  --chart-5: oklch(0.645 0.246 16.439);
  --sidebar: oklch(0.216 0.006 56.043);
  --sidebar-foreground: oklch(0.985 0.001 106.423);
  --sidebar-primary: oklch(0.488 0.243 264.376);
  --sidebar-primary-foreground: oklch(0.985 0.001 106.423);
  --sidebar-accent: oklch(0.268 0.007 34.298);
  --sidebar-accent-foreground: oklch(0.985 0.001 106.423);
  --sidebar-border: oklch(1 0 0 / 10%);
  --sidebar-ring: oklch(0.553 0.013 58.071);
}

@layer base {
  * {
    @apply border-border outline-ring/50;
  }
  body {
    @apply bg-background text-foreground;
  }
>>>>>>> bd92f42c
}<|MERGE_RESOLUTION|>--- conflicted
+++ resolved
@@ -1,7 +1,6 @@
 @import "tailwindcss";
 @import "tw-animate-css";
 
-<<<<<<< HEAD
 :root{
 --vsyellow: #F6C85F;
 --vsred: #E55934;
@@ -29,124 +28,4 @@
 /* Dark mode defaults */
 .dark {
 --bg: #071027;
-=======
-@custom-variant dark (&:is(.dark *));
-
-@theme inline {
-  --color-background: var(--background);
-  --color-foreground: var(--foreground);
-  --font-sans: var(--font-geist-sans);
-  --font-mono: var(--font-geist-mono);
-  --color-sidebar-ring: var(--sidebar-ring);
-  --color-sidebar-border: var(--sidebar-border);
-  --color-sidebar-accent-foreground: var(--sidebar-accent-foreground);
-  --color-sidebar-accent: var(--sidebar-accent);
-  --color-sidebar-primary-foreground: var(--sidebar-primary-foreground);
-  --color-sidebar-primary: var(--sidebar-primary);
-  --color-sidebar-foreground: var(--sidebar-foreground);
-  --color-sidebar: var(--sidebar);
-  --color-chart-5: var(--chart-5);
-  --color-chart-4: var(--chart-4);
-  --color-chart-3: var(--chart-3);
-  --color-chart-2: var(--chart-2);
-  --color-chart-1: var(--chart-1);
-  --color-ring: var(--ring);
-  --color-input: var(--input);
-  --color-border: var(--border);
-  --color-destructive: var(--destructive);
-  --color-accent-foreground: var(--accent-foreground);
-  --color-accent: var(--accent);
-  --color-muted-foreground: var(--muted-foreground);
-  --color-muted: var(--muted);
-  --color-secondary-foreground: var(--secondary-foreground);
-  --color-secondary: var(--secondary);
-  --color-primary-foreground: var(--primary-foreground);
-  --color-primary: var(--primary);
-  --color-popover-foreground: var(--popover-foreground);
-  --color-popover: var(--popover);
-  --color-card-foreground: var(--card-foreground);
-  --color-card: var(--card);
-  --radius-sm: calc(var(--radius) - 4px);
-  --radius-md: calc(var(--radius) - 2px);
-  --radius-lg: var(--radius);
-  --radius-xl: calc(var(--radius) + 4px);
-}
-
-:root {
-  --radius: 0.625rem;
-  --background: oklch(1 0 0);
-  --foreground: oklch(0.147 0.004 49.25);
-  --card: oklch(1 0 0);
-  --card-foreground: oklch(0.147 0.004 49.25);
-  --popover: oklch(1 0 0);
-  --popover-foreground: oklch(0.147 0.004 49.25);
-  --primary: oklch(0.216 0.006 56.043);
-  --primary-foreground: oklch(0.985 0.001 106.423);
-  --secondary: oklch(0.97 0.001 106.424);
-  --secondary-foreground: oklch(0.216 0.006 56.043);
-  --muted: oklch(0.97 0.001 106.424);
-  --muted-foreground: oklch(0.553 0.013 58.071);
-  --accent: oklch(0.97 0.001 106.424);
-  --accent-foreground: oklch(0.216 0.006 56.043);
-  --destructive: oklch(0.577 0.245 27.325);
-  --border: oklch(0.923 0.003 48.717);
-  --input: oklch(0.923 0.003 48.717);
-  --ring: oklch(0.709 0.01 56.259);
-  --chart-1: oklch(0.646 0.222 41.116);
-  --chart-2: oklch(0.6 0.118 184.704);
-  --chart-3: oklch(0.398 0.07 227.392);
-  --chart-4: oklch(0.828 0.189 84.429);
-  --chart-5: oklch(0.769 0.188 70.08);
-  --sidebar: oklch(0.985 0.001 106.423);
-  --sidebar-foreground: oklch(0.147 0.004 49.25);
-  --sidebar-primary: oklch(0.216 0.006 56.043);
-  --sidebar-primary-foreground: oklch(0.985 0.001 106.423);
-  --sidebar-accent: oklch(0.97 0.001 106.424);
-  --sidebar-accent-foreground: oklch(0.216 0.006 56.043);
-  --sidebar-border: oklch(0.923 0.003 48.717);
-  --sidebar-ring: oklch(0.709 0.01 56.259);
-}
-
-.dark {
-  --background: oklch(0.147 0.004 49.25);
-  --foreground: oklch(0.985 0.001 106.423);
-  --card: oklch(0.216 0.006 56.043);
-  --card-foreground: oklch(0.985 0.001 106.423);
-  --popover: oklch(0.216 0.006 56.043);
-  --popover-foreground: oklch(0.985 0.001 106.423);
-  --primary: oklch(0.923 0.003 48.717);
-  --primary-foreground: oklch(0.216 0.006 56.043);
-  --secondary: oklch(0.268 0.007 34.298);
-  --secondary-foreground: oklch(0.985 0.001 106.423);
-  --muted: oklch(0.268 0.007 34.298);
-  --muted-foreground: oklch(0.709 0.01 56.259);
-  --accent: oklch(0.268 0.007 34.298);
-  --accent-foreground: oklch(0.985 0.001 106.423);
-  --destructive: oklch(0.704 0.191 22.216);
-  --border: oklch(1 0 0 / 10%);
-  --input: oklch(1 0 0 / 15%);
-  --ring: oklch(0.553 0.013 58.071);
-  --chart-1: oklch(0.488 0.243 264.376);
-  --chart-2: oklch(0.696 0.17 162.48);
-  --chart-3: oklch(0.769 0.188 70.08);
-  --chart-4: oklch(0.627 0.265 303.9);
-  --chart-5: oklch(0.645 0.246 16.439);
-  --sidebar: oklch(0.216 0.006 56.043);
-  --sidebar-foreground: oklch(0.985 0.001 106.423);
-  --sidebar-primary: oklch(0.488 0.243 264.376);
-  --sidebar-primary-foreground: oklch(0.985 0.001 106.423);
-  --sidebar-accent: oklch(0.268 0.007 34.298);
-  --sidebar-accent-foreground: oklch(0.985 0.001 106.423);
-  --sidebar-border: oklch(1 0 0 / 10%);
-  --sidebar-ring: oklch(0.553 0.013 58.071);
-}
-
-@layer base {
-  * {
-    @apply border-border outline-ring/50;
-  }
-  body {
-    @apply bg-background text-foreground;
-  }
->>>>>>> bd92f42c
 }